from __future__ import absolute_import, unicode_literals

import re
from datetime import datetime

from django.apps import apps
from django.db import models
from django.template.defaultfilters import slugify
from django.utils.encoding import python_2_unicode_compatible, force_text
from django.utils.translation import ugettext_lazy as _
from modelcluster.fields import ParentalKey
from user_agents import parse
from wagtail.wagtailadmin.edit_handlers import (
    FieldPanel, FieldRowPanel, PageChooserPanel)


@python_2_unicode_compatible
class AbstractBaseRule(models.Model):
    """Base for creating rules to segment users with."""
    segment = ParentalKey(
        'wagtail_personalisation.Segment',
        related_name="%(app_label)s_%(class)s_related",
        related_query_name="%(app_label)s_%(class)ss"
    )

    class Meta:
        abstract = True

    def __str__(self):
        return force_text(self._meta.verbose_name)

    def test_user(self):
        """Test if the user matches this rule."""
        return True

    def encoded_name(self):
        """Return a string with a slug for the rule."""
        return slugify(force_text(self).lower())

    def description(self):
        """Return a description explaining the functionality of the rule.
        Used in the segmentation dashboard.

        :returns: A dict containing a title and a value
        :rtype: dict

        """
        description = {
            'title': _('Abstract segmentation rule'),
            'value': '',
        }

        return description

    @classmethod
    def get_descendant_models(cls):
        return [model for model in apps.get_models()
                if issubclass(model, AbstractBaseRule)]

    class Meta:
        abstract = True
        verbose_name = 'Abstract segmentation rule'


class TimeRule(AbstractBaseRule):
    """Time rule to segment users based on a start and end time.

    Matches when the time a request is made falls between the
    set start time and end time.

    """
    start_time = models.TimeField(_("Starting time"))
    end_time = models.TimeField(_("Ending time"))

    panels = [
        FieldRowPanel([
            FieldPanel('start_time'),
            FieldPanel('end_time'),
        ]),
    ]

    class Meta:
        verbose_name = _('Time Rule')

    def test_user(self, request=None):
        return self.start_time <= datetime.now().time() <= self.end_time

    def description(self):
        return {
            'title': _('These users visit between'),
            'value': _('{} and {}').format(
                self.start_time.strftime("%H:%M"),
                self.end_time.strftime("%H:%M")
            ),
        }


class DayRule(AbstractBaseRule):
    """Day rule to segment users based on the day(s) of a visit.

    Matches when the day a request is made matches with the days
    set in the rule.

    """
    mon = models.BooleanField(_("Monday"), default=False)
    tue = models.BooleanField(_("Tuesday"), default=False)
    wed = models.BooleanField(_("Wednesday"), default=False)
    thu = models.BooleanField(_("Thursday"), default=False)
    fri = models.BooleanField(_("Friday"), default=False)
    sat = models.BooleanField(_("Saturday"), default=False)
    sun = models.BooleanField(_("Sunday"), default=False)

    panels = [
        FieldPanel('mon'),
        FieldPanel('tue'),
        FieldPanel('wed'),
        FieldPanel('thu'),
        FieldPanel('fri'),
        FieldPanel('sat'),
        FieldPanel('sun'),
    ]

    class Meta:
        verbose_name = _('Day Rule')

    def test_user(self, request=None):
        return [self.mon, self.tue, self.wed, self.thu,
                self.fri, self.sat, self.sun][datetime.today().weekday()]

    def description(self):
        days = (
            ('mon', self.mon), ('tue', self.tue), ('wed', self.wed),
            ('thu', self.thu), ('fri', self.fri), ('sat', self.sat),
            ('sun', self.sun),
        )

        chosen_days = [day_name for day_name, chosen in days if chosen]

        return {
            'title': _('These users visit on'),
            'value': ", ".join([day for day in chosen_days]).title(),
        }


class ReferralRule(AbstractBaseRule):
    """Referral rule to segment users based on a regex test.

    Matches when the referral header in a request matches with
    the set regex test.

    """
    regex_string = models.TextField(
        _("Regular expression to match the referrer"))

    panels = [
        FieldPanel('regex_string'),
    ]

    class Meta:
        verbose_name = _('Referral Rule')

    def test_user(self, request):
        pattern = re.compile(self.regex_string)

        if 'HTTP_REFERER' in request.META:
            referer = request.META['HTTP_REFERER']
            if pattern.search(referer):
                return True
        return False

    def description(self):
        return {
            'title': _('These visits originate from'),
            'value': self.regex_string,
            'code': True
        }


class VisitCountRule(AbstractBaseRule):
    """Visit count rule to segment users based on amount of visits to a
    specified page.

    Matches when the operator and count validate True
    when visiting the set page.

    """
    OPERATOR_CHOICES = (
        ('more_than', _("More than")),
        ('less_than', _("Less than")),
        ('equal_to', _("Equal to")),
    )
    operator = models.CharField(max_length=20,
                                choices=OPERATOR_CHOICES, default="more_than")
    count = models.PositiveSmallIntegerField(default=0, null=True)
    counted_page = models.ForeignKey(
        'wagtailcore.Page',
        null=False,
        blank=False,
        on_delete=models.CASCADE,
        related_name='+',
    )

    panels = [
        PageChooserPanel('counted_page'),
        FieldRowPanel([
            FieldPanel('operator'),
            FieldPanel('count'),
        ]),
    ]

    class Meta:
        verbose_name = _('Visit count Rule')

    def test_user(self, request):
        operator = self.operator
        segment_count = self.count

        # Local import for cyclic import
        from wagtail_personalisation.adapters import get_segment_adapter

        adapter = get_segment_adapter(request)

        visit_count = adapter.get_visit_count()
        if visit_count and operator == "more_than":
            if visit_count > segment_count:
                return True
        elif visit_count and operator == "less_than":
            if visit_count < segment_count:
                return True
        elif visit_count and operator == "equal_to":
            if visit_count == segment_count:
                return True
        return False

    def description(self):
        return {
            'title': _('These users visited {}').format(
                self.counted_page
            ),
            'value': _('{} {} times').format(
                self.get_operator_display(),
                self.count
            ),
        }


class QueryRule(AbstractBaseRule):
    """Query rule to segment users based on matching queries.

    Matches when both the set parameter and value match with one
    present in the request query.

    """
    parameter = models.SlugField(_("The query parameter to search for"),
                                 max_length=20)
    value = models.SlugField(_("The value of the parameter to match"),
                             max_length=20)

    panels = [
        FieldPanel('parameter'),
        FieldPanel('value'),
    ]

    class Meta:
        verbose_name = _('Query Rule')

    def test_user(self, request):
        return request.GET.get(self.parameter, '') == self.value

    def description(self):
<<<<<<< HEAD
        return {
            'title': _('These users used a url with the query'),
=======
        description = {
            'title': _('These users used a URL with the query'),
>>>>>>> 6587d0fd
            'value': _('?{}={}').format(
                self.parameter,
                self.value
            ),
            'code': True
        }


class DeviceRule(AbstractBaseRule):
    """Device rule to segment users based on matching devices.

    Matches when the set device type matches with the one present
    in the request user agent headers.

    """
    mobile = models.BooleanField(_("Mobile phone"), default=False)
    tablet = models.BooleanField(_("Tablet"), default=False)
    desktop = models.BooleanField(_("Desktop"), default=False)

    panels = [
        FieldPanel('mobile'),
        FieldPanel('tablet'),
        FieldPanel('desktop'),
    ]

    class Meta:
        verbose_name = _('Device Rule')

    def test_user(self, request=None):
        ua_header = request.META['HTTP_USER_AGENT']
        user_agent = parse(ua_header)

        if user_agent.is_mobile:
            return self.mobile
        if user_agent.is_tablet:
            return self.tablet
        if user_agent.is_pc:
            return self.desktop
        return False


class UserIsLoggedInRule(AbstractBaseRule):
    """User is logged in rule to segment users based on their authentication
    status.

    Matches when the user is authenticated.

    """
    is_logged_in = models.BooleanField(default=False)

    panels = [
        FieldPanel('is_logged_in'),
    ]

<<<<<<< HEAD
    class Meta:
        verbose_name = _('Logged In Rule')
=======
    def __str__(self):
        return _('Logged in Rule')
>>>>>>> 6587d0fd

    def test_user(self, request=None):
        return request.user.is_authenticated() == self.is_logged_in

    def description(self):
        return {
            'title': _('These visitors are'),
            'value': _('Logged in') if self.is_logged_in else _('Not logged in'),
        }<|MERGE_RESOLUTION|>--- conflicted
+++ resolved
@@ -268,13 +268,8 @@
         return request.GET.get(self.parameter, '') == self.value
 
     def description(self):
-<<<<<<< HEAD
-        return {
-            'title': _('These users used a url with the query'),
-=======
-        description = {
+        return {
             'title': _('These users used a URL with the query'),
->>>>>>> 6587d0fd
             'value': _('?{}={}').format(
                 self.parameter,
                 self.value
@@ -329,13 +324,8 @@
         FieldPanel('is_logged_in'),
     ]
 
-<<<<<<< HEAD
-    class Meta:
-        verbose_name = _('Logged In Rule')
-=======
-    def __str__(self):
-        return _('Logged in Rule')
->>>>>>> 6587d0fd
+    class Meta:
+        verbose_name = _('Logged in Rule')
 
     def test_user(self, request=None):
         return request.user.is_authenticated() == self.is_logged_in
